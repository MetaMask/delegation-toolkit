<<<<<<< HEAD
import { expect } from 'chai';
import hre from 'hardhat';
import type { Account, PublicClient, WalletClient } from 'viem';
import { createPublicClient, hashTypedData, recoverAddress } from 'viem';
=======
import type { Account, Client } from 'viem';
import {
  createClient,
  custom,
  hashTypedData,
  isAddress,
  isHex,
  recoverAddress,
} from 'viem';
>>>>>>> b082f61d
import { toPackedUserOperation } from 'viem/account-abstraction';
import { generatePrivateKey, privateKeyToAccount } from 'viem/accounts';
import { hardhat as chain } from 'viem/chains';
import { beforeEach, describe, expect, it } from 'vitest';

import { randomAddress } from './utils';
import { Implementation } from '../src/constants';
import { toMetaMaskSmartAccount } from '../src/toMetaMaskSmartAccount';
import type { DeleGatorEnvironment, MetaMaskSmartAccount } from '../src/types';
import { SIGNABLE_USER_OP_TYPED_DATA } from '../src/userOp';

describe('MetaMaskSmartAccount', () => {
<<<<<<< HEAD
  let publicClient: PublicClient;
  let walletClient: WalletClient;
=======
  let client: Client;
>>>>>>> b082f61d
  let alice: Account;
  let bob: Account;
  let environment: DeleGatorEnvironment;

  beforeEach(async () => {
<<<<<<< HEAD
    const transport = await createHardhatTransport();
    publicClient = createPublicClient({ transport, chain });
    // eslint-disable-next-line @typescript-eslint/no-non-null-assertion
    walletClient = (await hre.viem.getWalletClients())[0]!;
=======
    const transport = custom({
      request: async () => '0x',
    });
    client = createClient({ transport, chain });
>>>>>>> b082f61d

    environment = {
      SimpleFactory: randomAddress(),
      EntryPoint: randomAddress(),
      implementations: {
        HybridDeleGatorImpl: randomAddress(),
        MultiSigDeleGatorImpl: randomAddress(),
        Stateless7702DeleGatorImpl: randomAddress(),
      },
    } as unknown as DeleGatorEnvironment;

    alice = privateKeyToAccount(generatePrivateKey());
    bob = privateKeyToAccount(generatePrivateKey());
  });

  describe('toMetaMaskSmartAccount()', () => {
    // note derivation of the correctness of counterfactual account data is validated in counterfactualAccountData.test.ts
    it('creates a MetaMaskSmartAccount for Hybrid implementation', async () => {
      const smartAccount = await toMetaMaskSmartAccount({
        client: publicClient,
        implementation: Implementation.Hybrid,
        deployParams: [alice.address, [], [], []],
        deploySalt: '0x0',
        signatory: { account: alice },
        environment,
      });

      const factoryArgs = await smartAccount.getFactoryArgs();

      expect(isHex(factoryArgs.factory)).toBe(true);
      expect(isHex(factoryArgs.factoryData)).toBe(true);
      expect(isAddress(smartAccount.address)).toBe(true);
    });

    it('creates a MetaMaskSmartAccount for MultiSig implementation', async () => {
      const smartAccount = await toMetaMaskSmartAccount({
        client: publicClient,
        implementation: Implementation.MultiSig,
        deployParams: [[alice.address, bob.address], 2n],
        deploySalt: '0x0',
        signatory: [{ account: alice }],
        environment,
      });

      const factoryArgs = await smartAccount.getFactoryArgs();

      expect(isHex(factoryArgs.factory)).toBe(true);
      expect(isHex(factoryArgs.factoryData)).toBe(true);
      expect(isAddress(smartAccount.address)).toBe(true);
    });

    it('creates a MetaMaskSmartAccount for Stateless7702 implementation with existing address', async () => {
      const smartAccount = await toMetaMaskSmartAccount({
        client: publicClient,
        implementation: Implementation.Stateless7702,
        address: alice.address,
        signatory: { account: alice },
        environment,
      });

      expect(smartAccount.address).to.equal(alice.address);

      // Verify the smart account has the correct ABI and functions
      expect(smartAccount).to.have.property('signUserOperation');
      expect(smartAccount).to.have.property('signDelegation');
      expect(smartAccount).to.have.property('getAddress');
      expect(smartAccount).to.have.property('getNonce');
      expect(smartAccount).to.have.property('encodeCalls');
    });

    it('throws error when creating Stateless7702 without address (counterfactual not supported)', async () => {
      await expect(
        toMetaMaskSmartAccount({
          client: publicClient,
          implementation: Implementation.Stateless7702,
          signatory: { account: alice },
          environment,
        } as any),
      ).rejects.toThrow(
        'Stateless7702 does not support counterfactual accounts',
      );
    });

    it('throws an error for unsupported implementation', async () => {
      await expect(
        toMetaMaskSmartAccount({
          client: publicClient,
          implementation: 99 as any as Implementation,
          deployParams: [alice.address, [], [], []],
          deploySalt: '0x0',
          signatory: { account: alice },
          environment,
        }),
      ).rejects.toThrow("Implementation type '99' not supported");
    });

    it('has a default for MetaMaskSmartAccount generic TImplementation parameter', async () => {
      // MetaMaskSmartAccount requires a generic parameter, and defaults to `Implementation` which covers all implementations
      const smartAccount: MetaMaskSmartAccount = await toMetaMaskSmartAccount({
        client: publicClient,
        implementation: Implementation.MultiSig,
        deployParams: [[alice.address, bob.address], 2n],
        deploySalt: '0x0',
        signatory: [{ account: alice }],
        environment,
      });

      expect(smartAccount).toBeInstanceOf(Object);
    });
  });
  describe('signUserOperation()', () => {
    it('signs a user operation for MultiSig implementation', async () => {
      const smartAccount = await toMetaMaskSmartAccount({
        client: publicClient,
        implementation: Implementation.MultiSig,
        deployParams: [[alice.address, bob.address], 2n],
        deploySalt: '0x0',
        signatory: [{ account: alice }],
        environment,
      });

      const userOperation = {
        callData: '0x',
        sender: alice.address,
        nonce: 0n,
        callGasLimit: 1000000n,
        preVerificationGas: 1000000n,
        verificationGasLimit: 1000000n,
        maxFeePerGas: 1000000000000000000n,
        maxPriorityFeePerGas: 1000000000000000000n,
        signature: '0x',
      } as const;

      const signature = await smartAccount.signUserOperation(userOperation);

      const packedUserOp = toPackedUserOperation(userOperation);

      const hash = hashTypedData({
        domain: {
          chainId: chain.id,
          name: 'MultiSigDeleGator',
          version: '1',
          verifyingContract: smartAccount.address,
        },
        types: SIGNABLE_USER_OP_TYPED_DATA,
        primaryType: 'PackedUserOperation',
        message: { ...packedUserOp, entryPoint: environment.EntryPoint },
      });

      const recovered = await recoverAddress({
        hash,
        signature,
      });

      expect(recovered).to.equal(alice.address);
    });

    it('signs a user operation for Hybrid implementation', async () => {
      const smartAccount = await toMetaMaskSmartAccount({
        client,
        implementation: Implementation.Hybrid,
        deployParams: [alice.address, [], [], []],
        deploySalt: '0x0',
        signatory: { account: alice },
        environment,
      });

      const userOperation = {
        callData: '0x',
        sender: alice.address,
        nonce: 0n,
        callGasLimit: 1000000n,
        preVerificationGas: 1000000n,
        verificationGasLimit: 1000000n,
        maxFeePerGas: 1000000000000000000n,
        maxPriorityFeePerGas: 1000000000000000000n,
        signature: '0x',
      } as const;

      const signature = await smartAccount.signUserOperation(userOperation);

      const packedUserOp = toPackedUserOperation(userOperation);

      const hash = hashTypedData({
        domain: {
          chainId: chain.id,
          name: 'HybridDeleGator',
          version: '1',
          verifyingContract: smartAccount.address,
        },
        types: SIGNABLE_USER_OP_TYPED_DATA,
        primaryType: 'PackedUserOperation',
        message: { ...packedUserOp, entryPoint: environment.EntryPoint },
      });

      const recovered = await recoverAddress({
        hash,
        signature,
      });

      expect(recovered).to.equal(alice.address);
    });

    it('signs a user operation for Stateless7702 implementation', async () => {
      const smartAccount = await toMetaMaskSmartAccount({
        client: publicClient,
        implementation: Implementation.Stateless7702,
        address: alice.address,
        signatory: { account: alice },
        environment,
      });

      const userOperation = {
        callData: '0x',
        sender: alice.address,
        nonce: 0n,
        callGasLimit: 1000000n,
        preVerificationGas: 1000000n,
        verificationGasLimit: 1000000n,
        maxFeePerGas: 1000000000000000000n,
        maxPriorityFeePerGas: 1000000000000000000n,
        signature: '0x',
      } as const;

      const signature = await smartAccount.signUserOperation(userOperation);

      const packedUserOp = toPackedUserOperation(userOperation);

      const hash = hashTypedData({
        domain: {
          chainId: chain.id,
          name: 'EIP7702StatelessDeleGator',
          version: '1',
          verifyingContract: smartAccount.address,
        },
        types: SIGNABLE_USER_OP_TYPED_DATA,
        primaryType: 'PackedUserOperation',
        message: { ...packedUserOp, entryPoint: environment.EntryPoint },
      });

      const recovered = await recoverAddress({
        hash,
        signature,
      });

      expect(recovered).to.equal(alice.address);
    });
  });
});<|MERGE_RESOLUTION|>--- conflicted
+++ resolved
@@ -1,19 +1,12 @@
-<<<<<<< HEAD
-import { expect } from 'chai';
-import hre from 'hardhat';
-import type { Account, PublicClient, WalletClient } from 'viem';
-import { createPublicClient, hashTypedData, recoverAddress } from 'viem';
-=======
-import type { Account, Client } from 'viem';
+import type { Account, PublicClient } from 'viem';
 import {
-  createClient,
+  createPublicClient,
   custom,
   hashTypedData,
   isAddress,
   isHex,
   recoverAddress,
 } from 'viem';
->>>>>>> b082f61d
 import { toPackedUserOperation } from 'viem/account-abstraction';
 import { generatePrivateKey, privateKeyToAccount } from 'viem/accounts';
 import { hardhat as chain } from 'viem/chains';
@@ -26,28 +19,17 @@
 import { SIGNABLE_USER_OP_TYPED_DATA } from '../src/userOp';
 
 describe('MetaMaskSmartAccount', () => {
-<<<<<<< HEAD
   let publicClient: PublicClient;
-  let walletClient: WalletClient;
-=======
-  let client: Client;
->>>>>>> b082f61d
   let alice: Account;
   let bob: Account;
   let environment: DeleGatorEnvironment;
 
   beforeEach(async () => {
-<<<<<<< HEAD
-    const transport = await createHardhatTransport();
+    const transport = custom({
+      request: async () => '0x',
+    });
     publicClient = createPublicClient({ transport, chain });
     // eslint-disable-next-line @typescript-eslint/no-non-null-assertion
-    walletClient = (await hre.viem.getWalletClients())[0]!;
-=======
-    const transport = custom({
-      request: async () => '0x',
-    });
-    client = createClient({ transport, chain });
->>>>>>> b082f61d
 
     environment = {
       SimpleFactory: randomAddress(),
@@ -207,7 +189,7 @@
 
     it('signs a user operation for Hybrid implementation', async () => {
       const smartAccount = await toMetaMaskSmartAccount({
-        client,
+        client: publicClient,
         implementation: Implementation.Hybrid,
         deployParams: [alice.address, [], [], []],
         deploySalt: '0x0',
