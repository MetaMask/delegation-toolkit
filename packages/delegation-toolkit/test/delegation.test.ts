--- conflicted
+++ resolved
@@ -1,9 +1,6 @@
 import { stub } from 'sinon';
-<<<<<<< HEAD
 import { getAddress } from 'viem';
-=======
 import { describe, it, expect } from 'vitest';
->>>>>>> 34fd9c9a
 
 import { randomAddress } from './utils';
 import { resolveCaveats } from '../src/caveatBuilder';
