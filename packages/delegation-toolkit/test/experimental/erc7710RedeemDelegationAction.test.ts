--- conflicted
+++ resolved
@@ -8,10 +8,7 @@
   WalletClient,
 } from 'viem';
 import {
-<<<<<<< HEAD
-=======
   createClient,
->>>>>>> b082f61d
   createPublicClient,
   createWalletClient,
   custom,
@@ -68,16 +65,7 @@
       });
 
       metaMaskSmartAccount = await toMetaMaskSmartAccount({
-<<<<<<< HEAD
-        client: createPublicClient({
-          transport: await createHardhatTransport(),
-          chain: publicClient.chain,
-=======
-        client: createClient({
-          transport: custom({ request: async () => '0x' }),
-          chain,
->>>>>>> b082f61d
-        }),
+        client: publicClient,
         implementation: Implementation.MultiSig,
         signatory: [{ account: owner }],
         deployParams: [[owner.address], 1n],
