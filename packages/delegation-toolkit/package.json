{
  "name": "@metamask/delegation-toolkit",
  "version": "0.12.0",
  "type": "module",
  "description": "The Delegation Toolkit built on top of Viem - a library for interacting with DeleGator Smart Accounts",
  "license": "(MIT-0 OR Apache-2.0)",
  "keywords": [
    "MetaMask",
    "Ethereum"
  ],
  "homepage": "https://github.com/metamask/delegation-toolkit/tree/main/packages/delegation-toolkit#readme",
  "bugs": {
    "url": "https://github.com/metamask/delegation-toolkit/issues"
  },
  "repository": {
    "type": "git",
    "url": "https://github.com/metamask/delegation-toolkit.git"
  },
  "files": [
    "dist/**",
    "dist/"
  ],
  "main": "./dist/index.js",
  "types": "./dist/index.d.ts",
  "exports": {
    ".": {
      "require": {
        "types": "./dist/index.d.ts",
        "default": "./dist/index.cjs"
      },
      "import": {
        "types": "./dist/index.d.mts",
        "default": "./dist/index.js"
      }
    },
    "./utils": {
      "require": {
        "types": "./dist/utils/index.d.ts",
        "default": "./dist/utils/index.cjs"
      },
      "import": {
        "types": "./dist/utils/index.d.mts",
        "default": "./dist/utils/index.js"
      }
    },
    "./contracts": {
      "require": {
        "types": "./dist/contracts/index.d.ts",
        "default": "./dist/contracts/index.cjs"
      },
      "import": {
        "types": "./dist/contracts/index.d.mts",
        "default": "./dist/contracts/index.js"
      }
    },
    "./actions": {
      "require": {
        "types": "./dist/actions/index.d.ts",
        "default": "./dist/actions/index.cjs"
      },
      "import": {
        "types": "./dist/actions/index.d.mts",
        "default": "./dist/actions/index.js"
      }
    },
    "./experimental": {
      "require": {
        "types": "./dist/experimental/index.d.ts",
        "default": "./dist/experimental/index.cjs"
      },
      "import": {
        "types": "./dist/experimental/index.d.mts",
        "default": "./dist/experimental/index.js"
      }
    },
    "./package.json": "./package.json"
  },
  "engines": {
    "node": "^18.18 || >=20"
  },
  "sideEffects": false,
  "scripts": {
    "build": "yarn typecheck && tsup",
    "typecheck": "tsc --noEmit",
    "changelog:update": "../../scripts/update-changelog.sh @metamask/delegation-toolkit",
    "changelog:validate": "../../scripts/validate-changelog.sh @metamask/delegation-toolkit",
    "clean": "rm -rf dist",
    "test": "npx vitest run --coverage",
    "test:watch": "npx vitest watch",
    "format": "prettier --write \"src/**/*.{ts,tsx}\" --ignore-path .prettierignore",
    "lint": "yarn lint:eslint",
    "lint:complete": "yarn lint:eslint && yarn lint:constraints && yarn lint:misc --check && yarn lint:dependencies --check && yarn lint:changelog",
    "lint:changelog": "auto-changelog validate --prettier",
    "lint:constraints": "yarn constraints",
    "lint:dependencies": "depcheck && yarn dedupe",
    "lint:eslint": "eslint . --cache --ext js,ts",
    "lint:fix": "yarn lint:eslint --fix && yarn lint:constraints --fix && yarn lint:misc --write && yarn lint:dependencies && yarn lint:changelog",
    "lint:misc": "prettier '**/*.json' '**/*.md' '**/*.yml' '!.yarnrc.yml' --ignore-path .gitignore --no-error-on-unmatched-pattern"
  },
  "publishConfig": {
    "access": "public",
    "registry": "https://registry.npmjs.org/"
  },
  "lavamoat": {
    "allowScripts": {
      "@lavamoat/preinstall-always-fail": false,
      "tsup>esbuild": true,
      "viem>ws>bufferutil": false,
      "viem>ws>utf-8-validate": false,
      "vitest>vite>esbuild": false,
      "vitest>vite>tsx>esbuild": false
    }
  },
  "dependencies": {
    "@metamask/delegation-abis": "^0.11.0",
    "@metamask/delegation-core": "^0.1.0",
    "@metamask/delegation-deployments": "^0.12.0",
    "buffer": "^6.0.3",
    "webauthn-p256": "^0.0.10"
  },
  "devDependencies": {
    "@lavamoat/allow-scripts": "^2.3.1",
    "@lavamoat/preinstall-always-fail": "^1.0.0",
    "@metamask/auto-changelog": "^5.0.2",
    "@metamask/eslint-config": "^12.0.0",
    "@metamask/eslint-config-nodejs": "^12.0.0",
    "@metamask/eslint-config-typescript": "^12.0.0",
    "@types/node": "^20.10.6",
    "@types/sinon": "^17.0.3",
    "@typescript-eslint/eslint-plugin": "^5.42.1",
    "@typescript-eslint/parser": "^5.42.1",
    "@vitest/coverage-v8": "3.2.4",
    "dotenv": "^16.3.1",
    "eslint": "^8.56.0",
    "import": "^0.0.6",
    "prettier": "^3.3.3",
    "sinon": "^18.0.0",
    "ts-node": "^10.9.2",
    "tsconfig-paths": "^4.2.0",
    "tsup": "^8.5.0",
    "typescript": "5.0.4",
<<<<<<< HEAD
    "viem": "2.31.4"
=======
    "viem": "2.21.55",
    "vitest": "^3.2.4"
>>>>>>> b082f61d
  },
  "peerDependencies": {
    "viem": "^2.31.4"
  }
}<|MERGE_RESOLUTION|>--- conflicted
+++ resolved
@@ -139,12 +139,8 @@
     "tsconfig-paths": "^4.2.0",
     "tsup": "^8.5.0",
     "typescript": "5.0.4",
-<<<<<<< HEAD
-    "viem": "2.31.4"
-=======
-    "viem": "2.21.55",
+    "viem": "2.31.4",
     "vitest": "^3.2.4"
->>>>>>> b082f61d
   },
   "peerDependencies": {
     "viem": "^2.31.4"
