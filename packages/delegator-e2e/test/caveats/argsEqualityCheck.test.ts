--- conflicted
+++ resolved
@@ -2,11 +2,7 @@
 import {
   encodeExecutionCalldatas,
   encodePermissionContexts,
-<<<<<<< HEAD
-=======
-  SINGLE_DEFAULT_MODE,
   createCaveatBuilder,
->>>>>>> b43253c5
 } from '@metamask/delegation-toolkit/utils';
 import {
   createExecution,
