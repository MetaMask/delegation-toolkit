--- conflicted
+++ resolved
@@ -8,11 +8,7 @@
   ExecutionMode,
 } from '@metamask/delegation-toolkit';
 import {
-<<<<<<< HEAD
-=======
   createCaveatBuilder,
-  BATCH_DEFAULT_MODE,
->>>>>>> b43253c5
   encodeExecutionCalldatas,
   encodePermissionContexts,
 } from '@metamask/delegation-toolkit/utils';
