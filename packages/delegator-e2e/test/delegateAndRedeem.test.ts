--- conflicted
+++ resolved
@@ -12,25 +12,18 @@
 import {
   createExecution,
   createDelegation,
+  ExecutionMode,
   Implementation,
   toMetaMaskSmartAccount,
   signDelegation,
   aggregateSignature,
   type MetaMaskSmartAccount,
   type PartialSignature,
-<<<<<<< HEAD
-  ExecutionMode,
-=======
->>>>>>> b43253c5
 } from '@metamask/delegation-toolkit';
 import {
   createCaveatBuilder,
   encodePermissionContexts,
   encodeExecutionCalldatas,
-<<<<<<< HEAD
-=======
-  SINGLE_DEFAULT_MODE,
->>>>>>> b43253c5
 } from '@metamask/delegation-toolkit/utils';
 import { generatePrivateKey, privateKeyToAccount } from 'viem/accounts';
 import {
